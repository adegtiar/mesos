--- conflicted
+++ resolved
@@ -59,24 +59,12 @@
     nodes_used, no_more_needed = 0, 0
     for offer in slave_offers:
       if offer.host in self.servers.values():
-<<<<<<< HEAD
-        #print "Rejecting slot on host " + offer.host + " because we've launched a server on that machine already."
-        #print "self.servers currently looks like: " + str(self.servers)
-        pass
-      elif len(self.servers) >= self.desired_servers and len(self.servers) > 0:
-        #print "Rejecting slot because we've launched enough tasks."
-        pass
-      elif int(offer.params['mem']) < 1024:
-        #print "Rejecting offer because it doesn't contain enough memory (it has " + offer.params['mem'] + " and we need 1024mb."
-        pass
-=======
         nodes_used += 1
       elif len(self.servers) >= self.desired_servers and len(self.servers) > 0:
         no_more_needed += 1
       elif int(offer.params['mem']) < 1024:
         print "Rejecting offer because it doesn't contain enough memory" + \
               "(it has " + offer.params['mem'] + " and we need 1024mb."
->>>>>>> cde35bb8
       elif int(offer.params['cpus']) < 1:
         #print "Rejecting offer because it doesn't contain enough CPUs."
         pass
@@ -179,20 +167,11 @@
     print "\nIn monitor() loop. Done sleeping, acquiring lock."
     sched.lock.acquire()
     try:
-<<<<<<< HEAD
-      #looking for the RequestCount metric for our load balancer 
-      #request_count = sched.metrics[13]
-      request_count = [m for m in sched.metrics if str(m) == "Metric:RequestCount"][0]
-      print request_count
-      result = request_count.query(datetime.datetime.now()-datetime.timedelta(minutes=2),datetime.datetime.now(), 'Sum', 'Count', 60)
-      print result
-=======
       #get the RequestCount metric for our load balancer 
       rct = [m for m in sched.metrics if str(m) == "Metric:RequestCount"][0]
       result = rct.query(datetime.datetime.now()-datetime.timedelta(minutes=1),
                                    datetime.datetime.now(), 'Sum', 'Count', 60)
       print "Request count query returned: %s" % result
->>>>>>> cde35bb8
       if len(result) == 0:
         sched.desired_servers = 1
         print "RequestCount was 0, so set sched.desired_servers to " + \
