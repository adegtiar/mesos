# Licensed to the Apache Software Foundation (ASF) under one
# or more contributor license agreements.  See the NOTICE file
# distributed with this work for additional information
# regarding copyright ownership.  The ASF licenses this file
# to you under the Apache License, Version 2.0 (the
# "License"); you may not use this file except in compliance
# with the License.  You may obtain a copy of the License at
# 
#     http://www.apache.org/licenses/LICENSE-2.0
# 
# Unless required by applicable law or agreed to in writing, software
# distributed under the License is distributed on an "AS IS" BASIS,
# WITHOUT WARRANTIES OR CONDITIONS OF ANY KIND, either express or implied.
# See the License for the specific language governing permissions and
# limitations under the License.

# Generated with autoscan, then modified appropriately.
# Process this file with autoconf to produce a configure script.

AC_PREREQ(2.61)
AC_INIT([mesos], [1.0])

# Have autoconf setup some variables related to the system.
AC_CANONICAL_SYSTEM

# Initialize automake.
AM_INIT_AUTOMAKE([-Wall -Werror silent-rules foreign])

# Allow less verbose output when building.
AM_SILENT_RULES

# Initialize libtool.
LT_PREREQ([2.2])
LT_INIT

AC_LANG(C++)

AC_CONFIG_MACRO_DIR([m4])

# Update CFLAGS and CXXFLAGS with environment args.
# TODO(benh): Stop passing -fPIC, instead assume libtool will do the
# right thing and get libprocess to correctly use autotools.
dnl CFLAGS="-O2 -fno-strict-aliasing -fPIC ${CFLAGS}"
dnl CXXFLAGS="-O2 -fno-strict-aliasing -fPIC ${CXXFLAGS}"

dnl export CFLAGS
dnl export CXXFLAGS

# Update CFLAGS and CXXFLAGS in configure args.
# TODO(benh): Don't send args just for us (e.g., --with-webui).
dnl ac_configure_args=`echo $ac_configure_args | \
dnl                    sed -e "s/CFLAGS=/CFLAGS=-O2 -fno-strict-aliasing /"`
dnl ac_configure_args=`echo $ac_configure_args | \
dnl                    sed -e "s/CXXFLAGS=/CXXFLAGS=-O2 -fno-strict-aliasing /"`

dnl ac_configure_args="$ac_configure_args --enable-shared=no --with-pic"

# Force all third_party libraries to only build static libraries so
# that we can produce a final shared library which includes everything
# necessary (this is a well recognized hack for passing configure
# arguments to subdirs).
ac_configure_args="$ac_configure_args --enable-shared=no"

AC_CONFIG_SUBDIRS([third_party/protobuf-2.3.0])
AC_CONFIG_SUBDIRS([third_party/glog-0.3.1])
AC_CONFIG_SUBDIRS([third_party/zookeeper-3.3.1/src/c])
AC_CONFIG_SUBDIRS([third_party/libprocess])

AC_CONFIG_FILES([Makefile])
AC_CONFIG_FILES([src/Makefile])
dnl AC_CONFIG_FILES([src/examples/Makefile])
dnl AC_CONFIG_FILES([src/examples/java/Makefile])
dnl AC_CONFIG_FILES([src/examples/python/Makefile])
dnl AC_CONFIG_FILES([src/tests/Makefile])
AC_CONFIG_FILES([src/config/config.hpp])

if test -z "$PYTHON"; then
  PYTHON=python2.6
fi

UNSUPPORTED_OS="Mesos is currently unsupported on your platform."

case "${target_os}" in
  linux*)
    echo ===========================================================
    echo Setting up build environment for ${target_cpu} ${target_os}
    echo ===========================================================
    OS_NAME=linux
    ;;
  darwin*)
    echo ===========================================================
    echo Setting up build environment for ${target_cpu} ${target_os}
    echo ===========================================================
    OS_NAME=darwin
    CFLAGS="${CFLAGS} -D_XOPEN_SOURCE"
    CXXFLAGS="${CXXFLAGS} -D_XOPEN_SOURCE"
    ;;
  solaris*)
    echo ===========================================================
    echo Setting up build environment for ${target_cpu} ${target_os}
    echo ===========================================================
    CC=gcc-4.3.2
    CXX=g++-4.3.2
    export CC
    export CXX
    CFLAGS="${CFLAGS} -pthreads -march=i586"
    CXXFLAGS="${CXXFLAGS} -pthreads -march=i586"
    LIBS="-lsocket -lnsl -lproject -lproc"
    OS_NAME=solaris
    ;;
  *)
    AC_MSG_ERROR($UNSUPPORTED_OS)
  esac

# Export OS name to Makefiles
AC_SUBST(OS_NAME)

JAVA_HEADERS=""
AC_ARG_WITH([java-headers],
  AC_HELP_STRING([--with-java-headers=DIR],
                 [find Java headers in DIR (if different from JAVA_HOME/include)]),
	         [case "$with_java_headers" in
		    yes) 
                      AC_MSG_ERROR([
*** --with-java-headers requires an argument]) ;;
		    *)
                      JAVA_HEADERS="$withval"
                      ;;
	          esac],
	         [])
AC_SUBST(JAVA_HEADERS)

JAVA_HOME=""
HAS_JAVA="0"
AC_ARG_WITH([java-home],
  AC_HELP_STRING([--with-java-home=DIR],
                 [find Java Development Kit in DIR]),
	         [case "$with_java_home" in
		    yes) 
                      AC_MSG_ERROR([
*** --with-java-home requires an argument]) ;;
		    *)
                      JAVA_HOME="$withval"
                      HAS_JAVA="1"
                      if test -z "$JAVA_HEADERS"; then
                        JAVA_HEADERS="$JAVA_HOME/include/$OS_NAME"
                      fi
                      ;;
	          esac],
	         [])
AC_SUBST(JAVA_HOME)
AC_SUBST(HAS_JAVA)

PYTHON_HEADERS=""
PYTHON_LDFLAGS=""
HAS_PYTHON="0"
AC_ARG_WITH([python-headers],
  AC_HELP_STRING([--with-python-headers=DIR],
                 [find Python headers in DIR]),
	         [case "$with_python_headers" in
		    yes)
                      AC_MSG_ERROR([
*** --with-python-headers requires an argument]) ;;
		    *)
                      PYTHON_HEADERS="$withval"
                      echo running $PYTHON to find compiler flags for creating the Mesos Python library...
                      PYTHON_LDFLAGS=`$PYTHON -c 'from distutils import sysconfig; print sysconfig.get_config_var("LINKFORSHARED") + " -lpython" + sysconfig.get_config_var("VERSION")'`
                      HAS_PYTHON="1"
                      ;;
	          esac],
	         [])
AC_SUBST(PYTHON_HEADERS)
AC_SUBST(PYTHON_LDFLAGS)
AC_SUBST(HAS_PYTHON)

AC_ARG_WITH([webui],
  AC_HELP_STRING([--with-webui],
                 [enable web UI (requires Python)]),
            [case "$with_webui" in
              yes) webui=true
                   echo running $PYTHON to find compiler flags for embedding it...
                   WEBUI_CPPFLAGS=`$PYTHON -c 'from distutils import sysconfig; print "-I" + sysconfig.get_config_var("INCLUDEPY")'`
                   WEBUI_LDFLAGS=`$PYTHON -c 'from distutils import sysconfig; print sysconfig.get_config_var("LINKFORSHARED") + " -lpython" + sysconfig.get_config_var("VERSION")'`
                   if [[ "$?" -ne "0" ]]; then
                     AC_MSG_ERROR([
*** Failed to determine compiler flags for embedding Python, needed by web UI.
*** Check that you have Python 2.6 development packages installed.])
                   fi ;;
              no) webui=false ;;
              *) AC_MSG_ERROR([
*** --with-webui does not take arguments]) ;;
	    esac],
	    [])
AM_CONDITIONAL([WITH_WEBUI],
               [test x$webui = xtrue])
AC_SUBST(WEBUI_CPPFLAGS)
AC_SUBST(WEBUI_LDFLAGS)

<<<<<<< HEAD
SWIG="swig"
AC_ARG_WITH([swig],
  AC_HELP_STRING([--with-swig=PATH],
                 [use the SWIG binary at PATH]),
            [case "$with_swig" in
	      yes) AC_MSG_ERROR([
*** --with-swig requires an argument]) ;;
              *) SWIG="$withval" ;;
	    esac],
	    [])
AC_SUBST(SWIG)

=======
>>>>>>> 6a22e9c7
WITH_ZOOKEEPER="0"
AC_ARG_WITH([zookeeper],
  AC_HELP_STRING([--with-zookeeper],
                 [use ZooKeeper support]),
	         [case "$with_zookeeper" in
		    yes) WITH_ZOOKEEPER="1" ;;
                    no) WITH_ZOOKEEPER="0" ;;
		    *) AC_MSG_ERROR([
*** --with-zookeeper does not take arguments]) ;;
	          esac],
	         [])
AC_SUBST(WITH_ZOOKEEPER)

AC_ARG_WITH([included-zookeeper],
  AC_HELP_STRING([--with-included-zookeeper],
                 [build with included ZooKeeper]),
	    [case "$with_included_zookeeper" in
              yes) WITH_ZOOKEEPER="1"; included_zookeeper=true ;;
              no) included_zookeeper=false ;;
              *) AC_MSG_ERROR([
*** --with-included-zookeeper does not take arguments]) ;;
	    esac],
	    [])
AM_CONDITIONAL([WITH_INCLUDED_ZOOKEEPER],
               [test x$included_zookeeper = xtrue])

# Checks for programs.
AC_PROG_CXX([g++])
AC_PROG_CC([gcc])

AC_OUTPUT<|MERGE_RESOLUTION|>--- conflicted
+++ resolved
@@ -196,21 +196,6 @@
 AC_SUBST(WEBUI_CPPFLAGS)
 AC_SUBST(WEBUI_LDFLAGS)
 
-<<<<<<< HEAD
-SWIG="swig"
-AC_ARG_WITH([swig],
-  AC_HELP_STRING([--with-swig=PATH],
-                 [use the SWIG binary at PATH]),
-            [case "$with_swig" in
-	      yes) AC_MSG_ERROR([
-*** --with-swig requires an argument]) ;;
-              *) SWIG="$withval" ;;
-	    esac],
-	    [])
-AC_SUBST(SWIG)
-
-=======
->>>>>>> 6a22e9c7
 WITH_ZOOKEEPER="0"
 AC_ARG_WITH([zookeeper],
   AC_HELP_STRING([--with-zookeeper],
