--- conflicted
+++ resolved
@@ -784,63 +784,6 @@
   ProcessClock::resume();
 }
 
-<<<<<<< HEAD
-class FailoverTaskRunningScheduler : public TaskRunningScheduler
-{
-public:
-  TaskRunningScheduler *failover;
-  const PID master;
-  MesosSchedulerDriver *driver;
-
-  FailoverTaskRunningScheduler(TaskRunningScheduler *_failover,
-			       const PID &_master)
-    : failover(_failover), master(_master), driver(NULL) {}
-
-  virtual ~FailoverTaskRunningScheduler() {
-    if (driver != NULL) {
-      driver->join();
-      delete driver;
-      driver = NULL;
-    }
-  }
-
-  virtual void statusUpdate(SchedulerDriver* d, const TaskStatus& status) {
-    EXPECT_EQ(TASK_RUNNING, status.state);
-    statusUpdateCalled = true;
-    driver = new MesosSchedulerDriver(failover, master, fid);
-    driver->start();
-  }
-};
-
-
-class SchedulerFailoverFrameworkMessageScheduler : public TaskRunningScheduler
-{
-public:
-  bool frameworkMessageCalled;
-
-  SchedulerFailoverFrameworkMessageScheduler()
-    : frameworkMessageCalled(false) {}
-
-  virtual void frameworkMessage(SchedulerDriver* d,
-				const FrameworkMessage& message) {
-    frameworkMessageCalled = true;
-    d->stop();
-  }
-};
-
-class SchedulerFailoverFrameworkMessageExecutor : public Executor
-{
-public:
-  ExecutorDriver *driver;
-
-  virtual void init(ExecutorDriver* d, const ExecutorArgs& args) {
-    driver = d;
-  }
-};
-
-
-TEST(MasterTest, SchedulerFailoverFrameworkMessage)
-=======
 
 // An executor used in the framework message test that just sends a reply
 // to each message received and logs the last message.
@@ -937,18 +880,14 @@
 // Tests that framework messages are sent correctly both in both the
 // scheduler->executor direction and the executor->scheduler direction.
 TEST(MasterTest, FrameworkMessages)
->>>>>>> 44575712
 {
   ASSERT_TRUE(GTEST_IS_THREADSAFE);
 
   Master m;
   PID master = Process::spawn(&m);
 
-<<<<<<< HEAD
-  SchedulerFailoverFrameworkMessageExecutor exec;
-=======
   FrameworkMessageExecutor exec;
->>>>>>> 44575712
+
   LocalIsolationModule isolationModule(&exec);
 
   Slave s(Resources(2, 1 * Gigabyte), true, &isolationModule);
@@ -956,22 +895,6 @@
 
   BasicMasterDetector detector(master, slave, true);
 
-<<<<<<< HEAD
-  SchedulerFailoverFrameworkMessageScheduler failoverSched;
-  FailoverTaskRunningScheduler failingSched(&failoverSched, master);
-
-  MesosSchedulerDriver driver(&failingSched, master);
-
-  driver.run();
-
-  EXPECT_EQ("Framework failover", failingSched.errorMessage);
-
-  exec.driver->sendFrameworkMessage(FrameworkMessage());
-
-  failingSched.driver->join();
-
-  EXPECT_TRUE(failoverSched.frameworkMessageCalled);
-=======
   FrameworkMessageScheduler sched;
   MesosSchedulerDriver driver(&sched, master);
 
@@ -982,7 +905,99 @@
   EXPECT_EQ("hello", exec.messageData);
   EXPECT_TRUE(sched.messageReceived);
   EXPECT_EQ("reply", sched.messageData);
->>>>>>> 44575712
+
+  MesosProcess::post(slave, pack<S2S_SHUTDOWN>());
+  Process::wait(slave);
+
+  MesosProcess::post(master, pack<M2M_SHUTDOWN>());
+  Process::wait(master);
+}
+
+
+class FailoverTaskRunningScheduler : public TaskRunningScheduler
+{
+public:
+  TaskRunningScheduler *failover;
+  const PID master;
+  MesosSchedulerDriver *driver;
+
+  FailoverTaskRunningScheduler(TaskRunningScheduler *_failover,
+			       const PID &_master)
+    : failover(_failover), master(_master), driver(NULL) {}
+
+  virtual ~FailoverTaskRunningScheduler() {
+    if (driver != NULL) {
+      driver->join();
+      delete driver;
+      driver = NULL;
+    }
+  }
+
+  virtual void statusUpdate(SchedulerDriver* d, const TaskStatus& status) {
+    EXPECT_EQ(TASK_RUNNING, status.state);
+    statusUpdateCalled = true;
+    driver = new MesosSchedulerDriver(failover, master, fid);
+    driver->start();
+  }
+};
+
+
+class SchedulerFailoverFrameworkMessageScheduler : public TaskRunningScheduler
+{
+public:
+  bool frameworkMessageCalled;
+
+  SchedulerFailoverFrameworkMessageScheduler()
+    : frameworkMessageCalled(false) {}
+
+  virtual void frameworkMessage(SchedulerDriver* d,
+				const FrameworkMessage& message) {
+    frameworkMessageCalled = true;
+    d->stop();
+  }
+};
+
+
+class SchedulerFailoverFrameworkMessageExecutor : public Executor
+{
+public:
+  ExecutorDriver *driver;
+
+  virtual void init(ExecutorDriver* d, const ExecutorArgs& args) {
+    driver = d;
+  }
+};
+
+
+TEST(MasterTest, SchedulerFailoverFrameworkMessage)
+{
+  ASSERT_TRUE(GTEST_IS_THREADSAFE);
+
+  Master m;
+  PID master = Process::spawn(&m);
+
+  SchedulerFailoverFrameworkMessageExecutor exec;
+  LocalIsolationModule isolationModule(&exec);
+
+  Slave s(Resources(2, 1 * Gigabyte), true, &isolationModule);
+  PID slave = Process::spawn(&s);
+
+  BasicMasterDetector detector(master, slave, true);
+
+  SchedulerFailoverFrameworkMessageScheduler failoverSched;
+  FailoverTaskRunningScheduler failingSched(&failoverSched, master);
+
+  MesosSchedulerDriver driver(&failingSched, master);
+
+  driver.run();
+
+  EXPECT_EQ("Framework failover", failingSched.errorMessage);
+
+  exec.driver->sendFrameworkMessage(FrameworkMessage());
+
+  failingSched.driver->join();
+
+  EXPECT_TRUE(failoverSched.frameworkMessageCalled);
 
   MesosProcess::post(slave, pack<S2S_SHUTDOWN>());
   Process::wait(slave);
