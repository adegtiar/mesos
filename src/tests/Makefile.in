--- conflicted
+++ resolved
@@ -22,12 +22,8 @@
 LIBEV = $(LIBPROCESS)/third_party/libev-3.8
 
 GLOG = third_party/glog-0.3.1
-<<<<<<< HEAD
-GTEST = third_party/gtest-1.5.0
+GMOCK = third_party/gmock-1.5.0
 SQLITE = third_party/sqlite-3.6.23.1
-=======
-GMOCK = third_party/gmock-1.5.0
->>>>>>> d84fbfe2
 
 ZOOKEEPER = third_party/zookeeper-3.3.1/src/c
 
@@ -55,15 +51,9 @@
 # Add libev to LDFLAGS.
 LDFLAGS += -L@top_builddir@/$(LIBEV)/.libs
 
-<<<<<<< HEAD
 # Add glog and gtest to include paths.
-CXXFLAGS += -I@top_srcdir@/$(GLOG)/src -I@top_builddir@/$(GLOG)/src -I@top_srcdir@/$(GTEST)/include -I@top_srcdir@/$(SQLITE)
-LDFLAGS += -L@top_builddir@/$(GLOG)/.libs -L@top_builddir@/$(GTEST)/lib/.libs -L@top_builddir@/$(SQLITE)/.libs
-=======
-# Add glog, and gmock/gtest to include paths and library paths.
-CXXFLAGS += -I@top_srcdir@/$(GLOG)/src -I@top_builddir@/$(GLOG)/src -I@top_srcdir@/$(GMOCK)/include -I@top_srcdir@/$(GMOCK)/gtest/include
-LDFLAGS += -L@top_builddir@/$(GLOG)/.libs -L@top_builddir@/$(GMOCK)/lib/.libs -L@top_builddir@/$(GMOCK)/gtest/lib/.libs
->>>>>>> d84fbfe2
+CXXFLAGS += -I@top_srcdir@/$(GLOG)/src -I@top_builddir@/$(GLOG)/src -I@top_srcdir@/$(GMOCK)/include -I@top_srcdir@/$(GMOCK)/gtest/include -I@top_srcdir@/$(SQLITE)
+LDFLAGS += -L@top_builddir@/$(GLOG)/.libs -L@top_builddir@/$(GMOCK)/lib/.libs -L@top_builddir@/$(GMOCK)/gtest/lib/.libs -L@top_builddir@/$(SQLITE)/.libs
 
 # Add included ZooKeeper to include and lib paths if necessary.
 ifeq ($(WITH_INCLUDED_ZOOKEEPER),1)
@@ -83,13 +73,8 @@
 CFLAGS += -DBUILD_USER="\"$$USER\""
 CXXFLAGS += -DBUILD_USER="\"$$USER\""
 
-<<<<<<< HEAD
-# Add glog, gtest, libev, libprocess, pthread, and dl to LIBS.
-LIBS += -lglog -lgtest -lprocess -lev -lpthread -ldl -lsqlite3
-=======
 # Add glog, gmock, gtest, libev, libprocess, pthread, and dl to LIBS.
-LIBS += -lglog -lgmock -lgtest -lprocess -lev -lpthread -ldl
->>>>>>> d84fbfe2
+LIBS += -lglog -lgmock -lgtest -lprocess -lev -lpthread -ldl -lsqlite3
 
 # Add ZooKeeper if necessary.
 ifeq ($(WITH_ZOOKEEPER),1)
@@ -99,17 +84,10 @@
 SCHED_LIB = $(LIBDIR)/libmesos_sched.a
 EXEC_LIB = $(LIBDIR)/libmesos_exec.a
 
-<<<<<<< HEAD
-TESTS_OBJ = main.o test_master.o test_resources.o external_test.o	\
-	    test_sample_frameworks.o testing_utils.o			\
-	    test_configurator.o test_string_utils.o			\
-	    test_lxc_isolation.o test_event_history.o
-=======
 TESTS_OBJ = main.o utils.o master_test.o offer_reply_errors_test.o	\
 	    resources_test.o external_test.o sample_frameworks_test.o	\
 	    configurator_test.o string_utils_test.o			\
-	    lxc_isolation_test.o
->>>>>>> d84fbfe2
+	    lxc_isolation_test.o test_event_history.o
 
 ALLTESTS_EXE = $(BINDIR)/tests/all-tests
 
