--- conflicted
+++ resolved
@@ -29,13 +29,14 @@
 
 using std::string;
 
-// Facilities for loading Mesos-related classes with the correct ClassLoader.
-// Unfortunately, JNI's FindClass uses the system ClassLoader when it is
-// called from a C++ thread, but in Scala (and probably other Java
-// environments too), this ClassLoader is not enough to locate mesos.jar.
-// Instead, we try to capture Thread.currentThread()'s context ClassLoader
-// when the Mesos library is initialized, in case it has more paths that
-// we can search. We store this in mesosClassLoader and access it through
+// Facilities for loading Mesos-related classes with the correct
+// ClassLoader. Unfortunately, JNI's FindClass uses the system
+// ClassLoader when it is called from a C++ thread, but in Scala (and
+// probably other Java environments too), this ClassLoader is not
+// enough to locate mesos.jar. Instead, we try to capture
+// Thread.currentThread()'s context ClassLoader when the Mesos library
+// is initialized, in case it has more paths that we can search. We
+// store this in mesosClassLoader and access it through
 // FindMesosClass(). We initialize the mesosClassLoader variable in
 // JNI_OnLoad and uninitialize it in JNI_OnUnLoad (see below).
 //
@@ -58,74 +59,74 @@
     return env->FindClass(className);
   }
 
-  /*
-   * JNI FindClass uses class names with slashes, but ClassLoader.loadClass
-   * uses the dotted "binary name" format. Convert formats.
-   */
-  std::string convName = className;
+  // JNI FindClass uses class names with slashes, but
+  // ClassLoader.loadClass uses the dotted "binary name"
+  // format. Convert formats.
+  string convName = className;
   for (int i = 0; i < convName.size(); i++) {
     if (convName[i] == '/')
       convName[i] = '.';
   }
 
   jclass javaLangClassLoader = env->FindClass("java/lang/ClassLoader");
-  assert(javaLangClassLoader != NULL);
-  jmethodID loadClass = env->GetMethodID(javaLangClassLoader,
-    "loadClass", "(Ljava/lang/String;)Ljava/lang/Class;");
-  assert(loadClass != NULL);
-  jclass cls = NULL;
-
-  /* create an object for the class name string; alloc could fail */
+  CHECK(javaLangClassLoader != NULL);
+  jmethodID loadClass =
+    env->GetMethodID(javaLangClassLoader,
+                     "loadClass",
+                     "(Ljava/lang/String;)Ljava/lang/Class;");
+  CHECK(loadClass != NULL);
+
+  // Create an object for the class name string; alloc could fail.
   jstring strClassName = env->NewStringUTF(convName.c_str());
   if (env->ExceptionCheck()) {
-    fprintf(stderr, "ERROR: unable to convert '%s' to string\n", convName.c_str());
-    goto bail;
-  }
-
-  /* try to find the named class */
-  cls = (jclass) env->CallObjectMethod(mesosClassLoader, loadClass,
-                                       strClassName);
+    fprintf(stderr, "ERROR: unable to convert '%s' to string\n",
+            convName.c_str());
+    return NULL;
+  }
+
+  // Try to find the named class.
+  jclass cls = (jclass) env->CallObjectMethod(mesosClassLoader, loadClass,
+                                              strClassName);
+
   if (env->ExceptionCheck()) {
     fprintf(stderr, "ERROR: unable to load class '%s' from %p\n",
-      className, mesosClassLoader);
-    cls = NULL;
-    goto bail;
-  }
-
-bail:
+            className, mesosClassLoader);
+    return NULL;
+  }
+
   return cls;
 }
 
-} /* namespace { */
-
-
-// Called by JVM when it loads our library
+} // namespace {
+
+
+// Called by JVM when it loads our library.
 JNIEXPORT jint JNICALL JNI_OnLoad(JavaVM* jvm, void* reserved)
 {
-  // Grab the context ClassLoader of the current thread, if any
-
+  // Grab the context ClassLoader of the current thread, if any.
   JNIEnv* env;
-  if (jvm->GetEnv((void **)&env, JNI_VERSION_1_2)) {
-    return JNI_ERR; /* JNI version not supported */
+  if (jvm->GetEnv((void**) &env, JNI_VERSION_1_2)) {
+    return JNI_ERR; // JNI version not supported.
   }
 
   jclass javaLangThread, javaLangClassLoader;
   jmethodID currentThread, getContextClassLoader, loadClass;
   jobject thread, classLoader;
 
-  /* find this thread's context class loader; none of this is expected to fail */
+  // Find this thread's context class loader; none of this is expected
+  // to fail.
   javaLangThread = env->FindClass("java/lang/Thread");
-  assert(javaLangThread != NULL);
+  CHECK(javaLangThread != NULL);
   javaLangClassLoader = env->FindClass("java/lang/ClassLoader");
-  assert(javaLangClassLoader != NULL);
+  CHECK(javaLangClassLoader != NULL);
   currentThread = env->GetStaticMethodID(javaLangThread,
     "currentThread", "()Ljava/lang/Thread;");
   getContextClassLoader = env->GetMethodID(javaLangThread,
     "getContextClassLoader", "()Ljava/lang/ClassLoader;");
-  assert(currentThread != NULL);
-  assert(getContextClassLoader != NULL);
+  CHECK(currentThread != NULL);
+  CHECK(getContextClassLoader != NULL);
   thread = env->CallStaticObjectMethod(javaLangThread, currentThread);
-  assert(thread != NULL);
+  CHECK(thread != NULL);
   classLoader = env->CallObjectMethod(thread, getContextClassLoader);
   if (classLoader != NULL) {
     mesosClassLoader = env->NewWeakGlobalRef(classLoader);
@@ -138,10 +139,11 @@
 // Called by JVM when it unloads our library
 JNIEXPORT void JNICALL JNI_OnUnLoad(JavaVM* jvm, void* reserved)
 {
-  JNIEnv *env;
-  if (jvm->GetEnv((void **)&env, JNI_VERSION_1_2)) {
+  JNIEnv* env;
+  if (jvm->GetEnv((void**) &env, JNI_VERSION_1_2)) {
     return;
   }
+
   if (mesosClassLoader != NULL) {
     env->DeleteWeakGlobalRef(mesosClassLoader);
     mesosClassLoader = NULL;
@@ -345,13 +347,8 @@
   jbyteArray jdata = env->NewByteArray(data.size());
   env->SetByteArrayRegion(jdata, 0, data.size(), (jbyte*) data.data());
 
-<<<<<<< HEAD
-  // SlaveOffer offer = SlaveOffer.parseFrom(data);
-  jclass clazz = FindMesosClass(env, "org/apache/mesos/Protos$SlaveOffer");
-=======
   // Offer offer = Offer.parseFrom(data);
   jclass clazz = env->FindClass("org/apache/mesos/Protos$Offer");
->>>>>>> 6b6066d5
 
   jmethodID parseFrom =
     env->GetStaticMethodID(clazz, "parseFrom",
