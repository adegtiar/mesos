#include <iomanip>
#include <sys/time.h>

#include <glog/logging.h>

#include "common/date_utils.hpp"

#include "allocator.hpp"
#include "allocator_factory.hpp"
#include "master.hpp"
#include "webui.hpp"

using std::endl;
using std::make_pair;
using std::map;
using std::max;
using std::min;
using std::ostringstream;
using std::pair;
using std::set;
using std::setfill;
using std::setw;
using std::string;
using std::vector;

using boost::lexical_cast;
using boost::unordered_map;
using boost::unordered_set;

using namespace mesos;
using namespace mesos::internal;
using namespace mesos::internal::master;


namespace {

// A process that periodically pings the master to check filter expiries, etc
class AllocatorTimer : public MesosProcess
{
private:
  const PID master;

protected:
  void operator () ()
  {
    link(master);
    do {
      switch (receive(1)) {
      case PROCESS_TIMEOUT:
	send(master, pack<M2M_TIMER_TICK>());
	break;
      case PROCESS_EXIT:
	return;
      }
    } while (true);
  }

public:
  AllocatorTimer(const PID &_master) : master(_master) {}
};


// A process that periodically prints frameworks' shares to a file
class SharesPrinter : public MesosProcess
{
protected:
  PID master;

  void operator () ()
  {
    int tick = 0;

    std::ofstream file ("/mnt/shares");
    if (!file.is_open())
      LOG(FATAL) << "Could not open /mnt/shares";

    while (true) {
      pause(1);

      send(master, pack<M2M_GET_STATE>());
      receive();
      CHECK(msgid() == M2M_GET_STATE_REPLY);
      state::MasterState *state = unpack<M2M_GET_STATE_REPLY, 0>(body());

      uint32_t total_cpus = 0;
      uint32_t total_mem = 0;
      struct timeval curr_time;
      struct timezone tzp;
      gettimeofday(&curr_time, &tzp);

      foreach (state::Slave *s, state->slaves) {
        total_cpus += s->cpus;
        total_mem += s->mem;
      }
      
      if (state->frameworks.empty()) {
        file << "--------------------------------" << std::endl;
      } else {
        foreach (state::Framework *f, state->frameworks) {
          double cpu_share = f->cpus / (double) total_cpus;
          double mem_share = f->mem / (double) total_mem;
          double max_share = max(cpu_share, mem_share);
          file << tick << "#" 
               << (curr_time.tv_sec * 1000000 + curr_time.tv_usec) << "#" 
               << f->id << "#" << f->name << "#" 
               << f->cpus << "#" << f->mem << "#"
               << cpu_share << "#" << mem_share << "#" << max_share << endl;
        }
      }
      delete state;
      tick++;
    }
    file.close();
  }

public:
  SharesPrinter(const PID &_master) : master(_master) {}
  ~SharesPrinter() {}
};

}


Master::Master(EventLogger* evLogger_)
  : evLogger(evLogger_), nextFrameworkId(0), nextSlaveId(0), 
    nextSlotOfferId(0)
{
  allocatorType = "simple";
}


Master::Master(const Params& conf_, EventLogger* evLogger_)
  : conf(conf_), evLogger(evLogger_), nextFrameworkId(0), nextSlaveId(0), 
    nextSlotOfferId(0)
{
  allocatorType = conf.get("allocator", "simple");
}
                   

Master::~Master()
{
  LOG(INFO) << "Shutting down master";

  delete allocator;

  foreachpair (_, Framework *framework, frameworks) {
    foreachpair(_, Task *task, framework->tasks)
      delete task;
    delete framework;
  }

  foreachpair (_, Slave *slave, slaves) {
    delete slave;
  }

  foreachpair (_, SlotOffer *offer, slotOffers) {
    delete offer;
  }
}


void Master::registerOptions(Configurator* conf)
{
  conf->addOption<string>("allocator", 'a', "Allocation module name", "simple");
  conf->addOption<bool>("root_submissions",
                        "Can root submit frameworks?",
                        true);
}


state::MasterState * Master::getState()
{
  std::ostringstream oss;
  oss << self();
  state::MasterState *state =
    new state::MasterState(BUILD_DATE, BUILD_USER, oss.str());

  foreachpair (_, Slave *s, slaves) {
    state::Slave *slave = new state::Slave(s->id, s->hostname, s->webUIUrl,
        s->resources.cpus, s->resources.mem, s->connectTime);
    state->slaves.push_back(slave);
  }

  foreachpair (_, Framework *f, frameworks) {
    state::Framework *framework = new state::Framework(f->id, f->user,
        f->name, f->executorInfo.uri, f->resources.cpus, f->resources.mem,
        f->connectTime);
    state->frameworks.push_back(framework);
    foreachpair (_, Task *t, f->tasks) {
      state::Task *task = new state::Task(t->id, t->name, t->frameworkId,
          t->slaveId, t->state, t->resources.cpus, t->resources.mem);
      framework->tasks.push_back(task);
    }
    foreach (SlotOffer *o, f->slotOffers) {
      state::SlotOffer *offer = new state::SlotOffer(o->id, o->frameworkId);
      foreach (SlaveResources &r, o->resources) {
        state::SlaveResources *resources = new state::SlaveResources(
            r.slave->id, r.resources.cpus, r.resources.mem);
        offer->resources.push_back(resources);
      }
      framework->offers.push_back(offer);
    }
  }
  
  return state;
}


// Return connected frameworks that are not in the process of being removed
vector<Framework *> Master::getActiveFrameworks()
{
  vector <Framework *> result;
  foreachpair(_, Framework *framework, frameworks)
    if (framework->active)
      result.push_back(framework);
  return result;
}


// Return connected slaves that are not in the process of being removed
vector<Slave *> Master::getActiveSlaves()
{
  vector <Slave *> result;
  foreachpair(_, Slave *slave, slaves)
    if (slave->active)
      result.push_back(slave);
  return result;
}


Framework * Master::lookupFramework(FrameworkID fid)
{
  unordered_map<FrameworkID, Framework *>::iterator it =
    frameworks.find(fid);
  if (it != frameworks.end())
    return it->second;
  else
    return NULL;
}


Slave * Master::lookupSlave(SlaveID sid)
{
  unordered_map<SlaveID, Slave *>::iterator it =
    slaves.find(sid);
  if (it != slaves.end())
    return it->second;
  else
    return NULL;
}


SlotOffer * Master::lookupSlotOffer(OfferID oid)
{
  unordered_map<OfferID, SlotOffer *>::iterator it =
    slotOffers.find(oid);
  if (it != slotOffers.end()) 
    return it->second;
  else
    return NULL;
}


void Master::operator () ()
{
  LOG(INFO) << "Master started at mesos://" << self();

  // Don't do anything until we get a master ID.
  while (receive() != GOT_MASTER_ID) {
    LOG(INFO) << "Oops! We're dropping a message since "
              << "we haven't received an identifier yet!";  
  }
  string faultToleranceId;
  tie(faultToleranceId) = unpack<GOT_MASTER_ID>(body());
  masterId = DateUtils::humanReadableDate() + "-" + faultToleranceId;
  LOG(INFO) << "Master ID: " << masterId;

  // Create the allocator (we do this after the constructor because it
  // leaks 'this').
  allocator = createAllocator();
  if (!allocator)
    LOG(FATAL) << "Unrecognized allocator type: " << allocatorType;

  link(spawn(new AllocatorTimer(self())));
  //link(spawn(new SharesPrinter(self())));

  while (true) {
    switch (receive()) {

    case NEW_MASTER_DETECTED: {
      // TODO(benh): We might have been the master, but then got
      // partitioned, and now we are finding out once we reconnect
      // that we are no longer the master, so we should just die.
      LOG(INFO) << "New master detected ... maybe it's us!";
      break;
    }

    case NO_MASTER_DETECTED: {
      LOG(INFO) << "No master detected ... maybe we're next!";
      break;
    }

    case F2M_REGISTER_FRAMEWORK: {
      FrameworkID fid = newFrameworkId();
      Framework *framework = new Framework(from(), fid, elapsed());

      tie(framework->name, framework->user, framework->executorInfo) =
        unpack<F2M_REGISTER_FRAMEWORK>(body());

      LOG(INFO) << "Registering " << framework << " at " << framework->pid;

      if (framework->executorInfo.uri == "") {
        LOG(INFO) << framework << " registering without an executor URI";
        send(framework->pid, pack<M2F_ERROR>(1, "No executor URI given"));
        delete framework;
        break;
      }

      bool rootSubmissions = conf.get<bool>("root_submissions", true);
      if (framework->user == "root" && rootSubmissions == false) {
        LOG(INFO) << framework << " registering as root, but "
                  << "root submissions are disabled on this cluster";
        send(framework->pid, pack<M2F_ERROR>(
              1, "Root is not allowed to submit jobs on this cluster"));
        delete framework;
        break;

      }

      evLogger->logFrameworkRegistered(fid, framework->user);
      LOG(INFO) << "Logged framework registered to event history" << endl;
      addFramework(framework);
      break;
    }

    case F2M_REREGISTER_FRAMEWORK: {
      FrameworkID fid;
      string name;
      string user;
      ExecutorInfo executorInfo;
      int32_t generation;

      tie(fid, name, user, executorInfo, generation) =
        unpack<F2M_REREGISTER_FRAMEWORK>(body());

      if (executorInfo.uri == "") {
        LOG(INFO) << "Framework " << fid << " re-registering "
                  << "without an executor URI";
        send(from(), pack<M2F_ERROR>(1, "No executor URI given"));
        break;
      }

      if (fid == "") {
        LOG(ERROR) << "Framework re-registering without an id!";
        send(from(), pack<M2F_ERROR>(1, "Missing framework id"));
        break;
      }

      LOG(INFO) << "Re-registering framework " << fid << " at " << from();

      if (frameworks.count(fid) > 0) {
        // Using the "generation" of the scheduler allows us to keep a
        // scheduler that got partitioned but didn't die (in ZooKeeper
        // speak this means didn't lose their session) and then
        // eventually tried to connect to this master even though
        // another instance of their scheduler has reconnected. This
        // might not be an issue in the future when the
        // master/allocator launches the scheduler can get restarted
        // (if necessary) by the master and the master will always
        // know which scheduler is the correct one.
        if (generation == 0) {
          LOG(INFO) << "Framework " << fid << " failed over";
          failoverFramework(frameworks[fid], from());
          // TODO: Should we check whether the new scheduler has given
          // us a different framework name, user name or executor info?
        } else {
          LOG(INFO) << "Framework " << fid << " re-registering with an "
		    << "already used id and not failing over!";
          send(from(), pack<M2F_ERROR>(1, "Framework id in use"));
          break;
        }
      } else {
        // We don't have a framework with this ID, so we must be a newly
        // elected Mesos master to which either an existing scheduler or a
        // failed-over one is connecting. Create a Framework object and add
        // any tasks it has that have been reported by reconnecting slaves.
        Framework *framework = new Framework(from(), fid, elapsed());
        framework->name = name;
        framework->user = user;
        framework->executorInfo = executorInfo;
        addFramework(framework);
        // Add any running tasks reported by slaves for this framework.
        foreachpair (SlaveID slaveId, Slave *slave, slaves) {
          foreachpair (_, Task *task, slave->tasks) {
            if (framework->id == task->frameworkId) {
              framework->addTask(task);
            }
          }
        }
      }

      CHECK(frameworks.find(fid) != frameworks.end());

      // Broadcast the new framework pid to all the slaves. We have to
      // broadcast because an executor might be running on a slave but
      // it currently isn't running any tasks. This could be a
      // potential scalability issue ...
      foreachpair (_, Slave *slave, slaves) {
        send(slave->pid, pack<M2S_UPDATE_FRAMEWORK_PID>(fid, from()));
      }

      break;
    }

    case F2M_UNREGISTER_FRAMEWORK: {
      FrameworkID fid;
      tie(fid) = unpack<F2M_UNREGISTER_FRAMEWORK>(body());
      LOG(INFO) << "Asked to unregister framework " << fid;
      Framework *framework = lookupFramework(fid);
      if (framework != NULL && framework->pid == from()) {
        removeFramework(framework);
        //evLogger->logFrameworkUnregistered(fid);
      }
      else
        LOG(WARNING) << "Non-authoratative PID attempting framework "
                     << "unregistration ... ignoring";
      break;
    }

    case F2M_SLOT_OFFER_REPLY: {
      FrameworkID fid;
      OfferID oid;
      vector<TaskDescription> tasks;
      Params params;
      tie(fid, oid, tasks, params) = unpack<F2M_SLOT_OFFER_REPLY>(body());
      Framework *framework = lookupFramework(fid);
      if (framework != NULL) {
        SlotOffer *offer = lookupSlotOffer(oid);
        if (offer != NULL) {
          processOfferReply(offer, tasks, params);
        } else {
          // The slot offer is gone, meaning that we rescinded it or that
          // the slave was lost; immediately report any tasks in it as lost
          foreach (const TaskDescription &t, tasks) {
            send(framework->pid,
                 pack<M2F_STATUS_UPDATE>(t.taskId, TASK_LOST, ""));
          }
        }
      }
      break;
    }

    case F2M_REVIVE_OFFERS: {
      FrameworkID fid;
      tie(fid) = unpack<F2M_REVIVE_OFFERS>(body());
      Framework *framework = lookupFramework(fid);
      if (framework != NULL) {
        LOG(INFO) << "Reviving offers for " << framework;
        framework->slaveFilter.clear();
        allocator->offersRevived(framework);
      }
      break;
    }

    case F2M_KILL_TASK: {
      FrameworkID fid;
      TaskID tid;
      tie(fid, tid) = unpack<F2M_KILL_TASK>(body());
      Framework *framework = lookupFramework(fid);
      if (framework != NULL) {
        Task *task = framework->lookupTask(tid);
        if (task != NULL) {
          LOG(INFO) << "Asked to kill " << task << " by its framework";
          killTask(task);
          evLogger->logTaskStateUpdated(tid, fid, TASK_KILLED);
        } else {
          LOG(INFO) << "Asked to kill UNKNOWN task by its framework";
          send(framework->pid, pack<M2F_STATUS_UPDATE>(tid, TASK_LOST, ""));
        }
      }
      break;
    }

    case F2M_FRAMEWORK_MESSAGE: {
      FrameworkID fid;
      FrameworkMessage message;
      tie(fid, message) = unpack<F2M_FRAMEWORK_MESSAGE>(body());
      Framework *framework = lookupFramework(fid);
      if (framework != NULL) {
        Slave *slave = lookupSlave(message.slaveId);
        if (slave != NULL)
          send(slave->pid, pack<M2S_FRAMEWORK_MESSAGE>(fid, message));
      }
      break;
    }

    case S2M_REGISTER_SLAVE: {
      string slaveId = masterId + "-" + lexical_cast<string>(nextSlaveId++);
      Slave *slave = new Slave(from(), slaveId, elapsed());
      tie(slave->hostname, slave->webUIUrl, slave->resources) =
        unpack<S2M_REGISTER_SLAVE>(body());
      LOG(INFO) << "Registering " << slave << " at " << slave->pid;
      slaves[slave->id] = slave;
      pidToSid[slave->pid] = slave->id;
      link(slave->pid);
      send(slave->pid,
	   pack<M2S_REGISTER_REPLY>(slave->id, HEARTBEAT_INTERVAL));
      allocator->slaveAdded(slave);
      break;
    }

    case S2M_REREGISTER_SLAVE: {
      Slave *slave = new Slave(from(), "", elapsed());
      vector<Task> tasks;
      tie(slave->id, slave->hostname, slave->webUIUrl,
          slave->resources, tasks) = unpack<S2M_REREGISTER_SLAVE>(body());

      if (slave->id == "") {
        slave->id = masterId + "-" + lexical_cast<string>(nextSlaveId++);
        LOG(ERROR) << "Slave re-registered without a SlaveID, "
                   << "generating a new id for it.";
      }

      LOG(INFO) << "Re-registering " << slave << " at " << slave->pid;
      slaves[slave->id] = slave;
      pidToSid[slave->pid] = slave->id;
      link(slave->pid);
      send(slave->pid,
           pack<M2S_REREGISTER_REPLY>(slave->id, HEARTBEAT_INTERVAL));

      allocator->slaveAdded(slave);

      foreach (const Task &t, tasks) {
        Task *task = new Task(t);
        slave->addTask(task);

        // Tell this slave the current framework pid for this task.
        Framework *framework = lookupFramework(task->frameworkId);
        if (framework != NULL) {
          framework->addTask(task);
          send(slave->pid, pack<M2S_UPDATE_FRAMEWORK_PID>(framework->id,
                                                          framework->pid));
        }
      }

      // TODO(benh|alig): We should put a timeout on how long we keep
      // tasks running that never have frameworks reregister that
      // claim them.

      break;
    }

    case S2M_UNREGISTER_SLAVE: {
      SlaveID sid;
      tie(sid) = unpack<S2M_UNREGISTER_SLAVE>(body());
      LOG(INFO) << "Asked to unregister slave " << sid;
      Slave *slave = lookupSlave(sid);
      if (slave != NULL)
        removeSlave(slave);
      break;
    }

    case S2M_STATUS_UPDATE: {
      SlaveID sid;
      FrameworkID fid;
      TaskID tid;
      TaskState state;
      string data;
      tie(sid, fid, tid, state, data) = unpack<S2M_STATUS_UPDATE>(body());

      if (Slave *slave = lookupSlave(sid)) {
        if (Framework *framework = lookupFramework(fid)) {
	  // Pass on the (transformed) status update to the framework.
          forward(framework->pid, pack<M2F_STATUS_UPDATE>(tid, state, data));
          if (duplicate()) {
            LOG(WARNING) << "Locally ignoring duplicate message with id:" << seq();
            break;
          }
          // Update the task state locally.
          Task *task = slave->lookupTask(fid, tid);
          if (task != NULL) {
            LOG(INFO) << "Status update: " << task << " is in state " << state;
            task->state = state;
            evLogger->logTaskStateUpdated(tid, fid, state);
            // Remove the task if it finished or failed
            if (state == TASK_FINISHED || state == TASK_FAILED ||
                state == TASK_KILLED || state == TASK_LOST) {
              LOG(INFO) << "Removing " << task << " because it's done";
              removeTask(task, TRR_TASK_ENDED);
            }
          }
        } else {
          LOG(ERROR) << "S2M_STATUS_UPDATE error: couldn't lookup "
                     << "framework id " << fid;
        }
      } else {
<<<<<<< HEAD
        LOG(ERROR) << "S2M_FT_STATUS_UPDATE error: couldn't lookup slave id "
                   << sid;
      }
      break;
    }

    case S2M_STATUS_UPDATE: {
      SlaveID sid;
      FrameworkID fid;
      TaskID tid;
      TaskState state;
      string data;
      tie(sid, fid, tid, state, data) = unpack<S2M_STATUS_UPDATE>(body());
      if (Slave *slave = lookupSlave(sid)) {
        if (Framework *framework = lookupFramework(fid)) {
          // Pass on the status update to the framework
          send(framework->pid, pack<M2F_STATUS_UPDATE>(tid, state, data));
          // Update the task state locally
          Task *task = slave->lookupTask(fid, tid);
          if (task != NULL) {
            LOG(INFO) << "Status update: " << task << " is in state " << state;
            task->state = state;
            evLogger->logTaskStateUpdated(tid, fid, state);
            // Remove the task if it finished or failed
            if (state == TASK_FINISHED || state == TASK_FAILED ||
                state == TASK_KILLED || state == TASK_LOST) {
              LOG(INFO) << "Removing " << task << " because it's done";
              removeTask(task, TRR_TASK_ENDED);
            }
          }
        } else {
          LOG(ERROR) << "S2M_STATUS_UPDATE error: couldn't lookup framework id "
                     << fid;
        }
      } else {
=======
>>>>>>> 57f74f5f
        LOG(ERROR) << "S2M_STATUS_UPDATE error: couldn't lookup slave id "
                   << sid;
      }
      break;
    }

    case S2M_FRAMEWORK_MESSAGE: {
      SlaveID sid;
      FrameworkID fid;
      FrameworkMessage message;
      tie(sid, fid, message) = unpack<S2M_FRAMEWORK_MESSAGE>(body());
      Slave *slave = lookupSlave(sid);
      if (slave != NULL) {
        Framework *framework = lookupFramework(fid);
        if (framework != NULL)
          send(framework->pid, pack<M2F_FRAMEWORK_MESSAGE>(message));
      }
      break;
    }

    case S2M_LOST_EXECUTOR: {
      SlaveID sid;
      FrameworkID fid;
      int32_t status;
      tie(sid, fid, status) = unpack<S2M_LOST_EXECUTOR>(body());
      Slave *slave = lookupSlave(sid);
      if (slave != NULL) {
        Framework *framework = lookupFramework(fid);
        if (framework != NULL) {
          // TODO(benh): Send the framework it's executor's exit status?
          if (status == -1) {
            LOG(INFO) << "Executor on " << slave << " (" << slave->hostname
                      << ") disconnected";
          } else {
            LOG(INFO) << "Executor on " << slave << " (" << slave->hostname
                      << ") exited with status " << status;
          }

          // Collect all the lost tasks for this framework.
          set<Task*> tasks;
          foreachpair (_, Task* task, framework->tasks)
            if (task->slaveId == slave->id)
              tasks.insert(task);

          // Tell the framework they have been lost and remove them.
          foreach (Task* task, tasks) {
            send(framework->pid, pack<M2F_STATUS_UPDATE>(task->id, TASK_LOST,
                                                         task->message));

            LOG(INFO) << "Removing " << task << " because of lost executor";
            removeTask(task, TRR_EXECUTOR_LOST);
          }

          // TODO(benh): Might we still want something like M2F_EXECUTOR_LOST?
        }
      }
      break;
    }

    case SH2M_HEARTBEAT: {
      SlaveID sid;
      tie(sid) = unpack<SH2M_HEARTBEAT>(body());
      Slave *slave = lookupSlave(sid);
      if (slave != NULL) {
        slave->lastHeartbeat = elapsed();
      } else {
        LOG(WARNING) << "Received heartbeat for UNKNOWN slave " << sid
                     << " from " << from();
      }
      break;
    }

    case M2M_TIMER_TICK: {
      unordered_map<SlaveID, Slave *> slavesCopy = slaves;
      foreachpair (_, Slave *slave, slavesCopy) {
	if (slave->lastHeartbeat + HEARTBEAT_TIMEOUT <= elapsed()) {
	  LOG(INFO) << slave << " missing heartbeats ... considering disconnected";
	  removeSlave(slave);
	}
      }

      // Check which framework filters can be expired.
      foreachpair (_, Framework *framework, frameworks)
        framework->removeExpiredFilters(elapsed());

      // Do allocations!
      allocator->timerTick();

      // int cnts = 0;
      // foreachpair(_, Framework *framework, frameworks) {
      // 	VLOG(1) << (cnts++) << " resourceInUse:" << framework->resources;
      // }
      break;
    }

    case M2M_FRAMEWORK_EXPIRED: {
      FrameworkID fid;
      tie(fid) = unpack<M2M_FRAMEWORK_EXPIRED>(body());
      if (Framework *framework = lookupFramework(fid)) {
	LOG(INFO) << "Framework failover timer expired, removing framework "
		  << framework;
	removeFramework(framework);
      }
      break;
    }

    case PROCESS_EXIT: {
      // TODO(benh): Could we get PROCESS_EXIT from a network partition?
      LOG(INFO) << "Process exited: " << from();
      if (pidToFid.find(from()) != pidToFid.end()) {
        FrameworkID fid = pidToFid[from()];
        if (Framework *framework = lookupFramework(fid)) {
          LOG(INFO) << framework << " disconnected";
//   	  framework->failoverTimer = new FrameworkFailoverTimer(self(), fid);
//   	  link(spawn(framework->failoverTimer));
	  removeFramework(framework);
        }
      } else if (pidToSid.find(from()) != pidToSid.end()) {
        SlaveID sid = pidToSid[from()];
        if (Slave *slave = lookupSlave(sid)) {
          LOG(INFO) << slave << " disconnected";
          removeSlave(slave);
        }
      } else {
	foreachpair (_, Framework *framework, frameworks) {
	  if (framework->failoverTimer != NULL &&
	      framework->failoverTimer->self() == from()) {
	    LOG(INFO) << "Lost framework failover timer, removing framework "
		      << framework;
	    removeFramework(framework);
	    break;
	  }
	}
      }
      break;
    }

    case M2M_GET_STATE: {
      send(from(), pack<M2M_GET_STATE_REPLY>(getState()));
      break;
    }
    
    case M2M_SHUTDOWN: {
      LOG(INFO) << "Asked to shut down by " << from();
      foreachpair (_, Slave *slave, slaves)
        send(slave->pid, pack<M2S_SHUTDOWN>());
      return;
    }

    default:
      LOG(ERROR) << "Received unknown MSGID " << msgid() << " from " << from();
      break;
    }
  }
}


OfferID Master::makeOffer(Framework *framework,
                          const vector<SlaveResources>& resources)
{
  OfferID oid = masterId + "-" + lexical_cast<string>(nextSlotOfferId++);

  SlotOffer *offer = new SlotOffer(oid, framework->id, resources);
  slotOffers[offer->id] = offer;
  framework->addOffer(offer);
  foreach (const SlaveResources& r, resources) {
    r.slave->slotOffers.insert(offer);
    r.slave->resourcesOffered += r.resources;
  }
  LOG(INFO) << "Sending " << offer << " to " << framework;
  vector<SlaveOffer> offers;
  map<SlaveID, PID> pids;
  foreach (const SlaveResources& r, resources) {
    Params params;
    params.set("cpus", r.resources.cpus);
    params.set("mem", r.resources.mem);
    SlaveOffer offer(r.slave->id, r.slave->hostname, params.getMap());
    offers.push_back(offer);
    pids[r.slave->id] = r.slave->pid;
  }
  send(framework->pid, pack<M2F_SLOT_OFFER>(oid, offers, pids));
  return oid;
}


// Process a resource offer reply (for a non-cancelled offer) by launching
// the desired tasks (if the offer contains a valid set of tasks) and
// reporting any unused resources to the allocator
void Master::processOfferReply(SlotOffer *offer,
    const vector<TaskDescription>& tasks, const Params& params)
{
  LOG(INFO) << "Received reply for " << offer;

  Framework *framework = lookupFramework(offer->frameworkId);
  CHECK(framework != NULL);

  // Count resources in the offer
  unordered_map<Slave *, Resources> offerResources;
  foreach (SlaveResources &r, offer->resources) {
    offerResources[r.slave] = r.resources;
  }

  // Count resources in the response, and check that its tasks are valid
  unordered_map<Slave *, Resources> responseResources;
  foreach (const TaskDescription &t, tasks) {
    // Check whether this task size is valid
    Params params(t.params);
    Resources res(params.getInt32("cpus", -1),
                  params.getInt32("mem", -1));
    if (res.cpus < MIN_CPUS || res.mem < MIN_MEM || 
        res.cpus > MAX_CPUS || res.mem > MAX_MEM) {
      terminateFramework(framework, 0,
          "Invalid task size: " + lexical_cast<string>(res));
      return;
    }
    // Check whether the task is on a valid slave
    Slave *slave = lookupSlave(t.slaveId);
    if (!slave || offerResources.find(slave) == offerResources.end()) {
      terminateFramework(framework, 0, "Invalid slave in offer reply");
      return;
    }
    responseResources[slave] += res;
  }

  // Check that the total accepted on each slave isn't more than offered
  foreachpair (Slave *s, Resources& respRes, responseResources) {
    Resources &offRes = offerResources[s];
    if (respRes.cpus > offRes.cpus || respRes.mem > offRes.mem) {
      terminateFramework(framework, 0, "Too many resources accepted");
      return;
    }
  }

  // Check that there are no duplicate task IDs
  unordered_set<TaskID> idsInResponse;
  foreach (const TaskDescription &t, tasks) {
    if (framework->tasks.find(t.taskId) != framework->tasks.end() ||
        idsInResponse.find(t.taskId) != idsInResponse.end()) {
      terminateFramework(framework, 0,
          "Duplicate task ID: " + lexical_cast<string>(t.taskId));
      return;
    }
    idsInResponse.insert(t.taskId);
  }

  // Launch the tasks in the response
  foreach (const TaskDescription &t, tasks) {
    // Record the resources in event_history
    Params params(t.params);
    Resources res(params.getInt32("cpus", -1),
                  params.getInt64("mem", -1));

    Slave *slave = lookupSlave(t.slaveId);
    evLogger->logTaskCreated(t.taskId, framework->id, t.slaveId, 
                             slave->webUIUrl, res);

    // Launch the tasks in the response
    launchTask(framework, t);
  }

  // If there are resources left on some slaves, add filters for them
  vector<SlaveResources> resourcesLeft;
  int timeout = params.getInt32("timeout", DEFAULT_REFUSAL_TIMEOUT);
  double expiry = (timeout == -1) ? 0 : elapsed() + timeout;
  foreachpair (Slave *s, Resources offRes, offerResources) {
    Resources respRes = responseResources[s];
    Resources left = offRes - respRes;
    if (left.cpus > 0 || left.mem > 0) {
      resourcesLeft.push_back(SlaveResources(s, left));
    }
    if (timeout != 0 && respRes.cpus == 0 && respRes.mem == 0) {
      LOG(INFO) << "Adding filter on " << s << " to " << framework
                << " for  " << timeout << " seconds";
      framework->slaveFilter[s] = expiry;
    }
  }
  
  // Return the resources left to the allocator
  removeSlotOffer(offer, ORR_FRAMEWORK_REPLIED, resourcesLeft);
}


void Master::launchTask(Framework *framework, const TaskDescription& t)
{
  Params params(t.params);
  Resources res(params.getInt32("cpus", -1),
                params.getInt32("mem", -1));

  // The invariant right now is that launchTask is called only for
  // TaskDescriptions where the slave is still valid (see the code
  // above in processOfferReply).
  Slave *slave = lookupSlave(t.slaveId);
  CHECK(slave != NULL);

  Task *task = new Task(t.taskId, framework->id, res, TASK_STARTING,
                        t.name, "", slave->id);

  framework->addTask(task);
  slave->addTask(task);

  allocator->taskAdded(task);

  LOG(INFO) << "Launching " << task << " on " << slave;
  send(slave->pid, pack<M2S_RUN_TASK>(
        framework->id, t.taskId, framework->name, framework->user,
        framework->executorInfo, t.name, t.arg, t.params, framework->pid));
}


void Master::rescindOffer(SlotOffer *offer)
{
  removeSlotOffer(offer, ORR_OFFER_RESCINDED, offer->resources);
}


void Master::killTask(Task *task)
{
  LOG(INFO) << "Killing " << task;
  Framework *framework = lookupFramework(task->frameworkId);
  Slave *slave = lookupSlave(task->slaveId);
  CHECK(framework != NULL);
  CHECK(slave != NULL);
  send(slave->pid, pack<M2S_KILL_TASK>(framework->id, task->id));
}


// Terminate a framework, sending it a particular error message
// TODO: Make the error codes and messages programmer-friendly
void Master::terminateFramework(Framework *framework,
                                int32_t code,
                                const std::string& message)
{
  LOG(INFO) << "Terminating " << framework << " due to error: " << message;
  send(framework->pid, pack<M2F_ERROR>(code, message));
  removeFramework(framework);
}


// Remove a slot offer (because it was replied or we lost a framework or slave)
void Master::removeSlotOffer(SlotOffer *offer,
                             OfferReturnReason reason,
                             const vector<SlaveResources>& resourcesLeft)
{
  // Remove from slaves
  foreach (SlaveResources& r, offer->resources) {
    CHECK(r.slave != NULL);
    r.slave->resourcesOffered -= r.resources;
    r.slave->slotOffers.erase(offer);
  }
    
  // Remove from framework
  Framework *framework = lookupFramework(offer->frameworkId);
  CHECK(framework != NULL);
  framework->removeOffer(offer);
  // Also send framework a rescind message unless the reason we are
  // removing the offer is that the framework replied to it
  if (reason != ORR_FRAMEWORK_REPLIED) {
    send(framework->pid, pack<M2F_RESCIND_OFFER>(offer->id));
  }
  
  // Tell the allocator about the resources freed up
  allocator->offerReturned(offer, reason, resourcesLeft);
  
  // Delete it
  slotOffers.erase(offer->id);
  delete offer;
}


void Master::addFramework(Framework *framework)
{
  CHECK(frameworks.find(framework->id) == frameworks.end());

  frameworks[framework->id] = framework;
  pidToFid[framework->pid] = framework->id;
  link(framework->pid);

  send(framework->pid, pack<M2F_REGISTER_REPLY>(framework->id));

  allocator->frameworkAdded(framework);
}


// Replace the scheduler for a framework with a new process ID, in the
// event of a scheduler failover.
void Master::failoverFramework(Framework *framework, const PID &newPid)
{
  PID oldPid = framework->pid;

  // Remove the framework's slot offers.
  // TODO(benh): Consider just reoffering these to the new framework.
  unordered_set<SlotOffer *> slotOffersCopy = framework->slotOffers;
  foreach (SlotOffer* offer, slotOffersCopy) {
    removeSlotOffer(offer, ORR_FRAMEWORK_FAILOVER, offer->resources);
  }

  send(oldPid, pack<M2F_ERROR>(1, "Framework failover"));

  // TODO(benh): unlink(old->pid);
  pidToFid.erase(oldPid);
  pidToFid[newPid] = framework->id;
  framework->pid = newPid;
  link(newPid);

  send(newPid, pack<M2F_REGISTER_REPLY>(framework->id));
}


// Kill all of a framework's tasks, delete the framework object, and
// reschedule slot offers for slots that were assigned to this framework
void Master::removeFramework(Framework *framework)
{ 
  framework->active = false;
  // TODO: Notify allocator that a framework removal is beginning?
  
  // Tell slaves to kill the framework
  foreachpair (_, Slave *slave, slaves)
    send(slave->pid, pack<M2S_KILL_FRAMEWORK>(framework->id));

  // Remove pointers to the framework's tasks in slaves
  unordered_map<TaskID, Task *> tasksCopy = framework->tasks;
  foreachpair (_, Task *task, tasksCopy) {
    Slave *slave = lookupSlave(task->slaveId);
    CHECK(slave != NULL);
    removeTask(task, TRR_FRAMEWORK_LOST);
  }
  
  // Remove the framework's slot offers
  unordered_set<SlotOffer *> slotOffersCopy = framework->slotOffers;
  foreach (SlotOffer* offer, slotOffersCopy) {
    removeSlotOffer(offer, ORR_FRAMEWORK_LOST, offer->resources);
  }

  // TODO(benh): Similar code between removeFramework and
  // failoverFramework needs to be shared!

  // TODO(benh): unlink(framework->pid);
  pidToFid.erase(framework->pid);

  // Delete it
  frameworks.erase(framework->id);
  allocator->frameworkRemoved(framework);
  delete framework;
}


// Lose all of a slave's tasks and delete the slave object
void Master::removeSlave(Slave *slave)
{ 
  slave->active = false;
  // TODO: Notify allocator that a slave removal is beginning?
  
  // Remove pointers to slave's tasks in frameworks, and send status updates
  unordered_map<pair<FrameworkID, TaskID>, Task *> tasksCopy = slave->tasks;
  foreachpair (_, Task *task, tasksCopy) {
    Framework *framework = lookupFramework(task->frameworkId);
    // A framework might not actually exist because the master failed
    // over and the framework hasn't reconnected. This can be a tricky
    // situation for frameworks that want to have high-availability,
    // because if they eventually do connect they won't ever get a
    // status update about this task.  Perhaps in the future what we
    // want to do is create a local Framework object to represent that
    // framework until it fails over. See the TODO above in
    // S2M_REREGISTER_SLAVE.
    if (framework != NULL)
      send(framework->pid, pack<M2F_STATUS_UPDATE>(task->id, TASK_LOST,
						   task->message));
    removeTask(task, TRR_SLAVE_LOST);
  }

  // Remove slot offers from the slave; this will also rescind them
  unordered_set<SlotOffer *> slotOffersCopy = slave->slotOffers;
  foreach (SlotOffer *offer, slotOffersCopy) {
    // Only report resources on slaves other than this one to the allocator
    vector<SlaveResources> otherSlaveResources;
    foreach (SlaveResources& r, offer->resources) {
      if (r.slave != slave) {
        otherSlaveResources.push_back(r);
      }
    }
    removeSlotOffer(offer, ORR_SLAVE_LOST, otherSlaveResources);
  }
  
  // Remove slave from any filters
  foreachpair (_, Framework *framework, frameworks)
    framework->slaveFilter.erase(slave);
  
  // Send lost-slave message to all frameworks (this helps them re-run
  // previously finished tasks whose output was on the lost slave)
  foreachpair (_, Framework *framework, frameworks)
    send(framework->pid, pack<M2F_LOST_SLAVE>(slave->id));

  // TODO(benh): unlink(slave->pid);
  pidToSid.erase(slave->pid);

  // Delete it
  slaves.erase(slave->id);
  allocator->slaveRemoved(slave);
  delete slave;
}


// Remove a slot offer (because it was replied or we lost a framework or slave)
void Master::removeTask(Task *task, TaskRemovalReason reason)
{
  Framework *framework = lookupFramework(task->frameworkId);
  Slave *slave = lookupSlave(task->slaveId);
  CHECK(framework != NULL);
  CHECK(slave != NULL);
  framework->removeTask(task->id);
  slave->removeTask(task);
  allocator->taskRemoved(task, reason);
  delete task;
}


Allocator* Master::createAllocator()
{
  LOG(INFO) << "Creating \"" << allocatorType << "\" allocator";
  return AllocatorFactory::instantiate(allocatorType, this);
}


// Create a new framework ID. We format the ID as MASTERID-FWID, where
// MASTERID is the ID of the master (launch date plus fault tolerant ID)
// and FWID is an increasing integer.
FrameworkID Master::newFrameworkId()
{
  int fwId = nextFrameworkId++;
  ostringstream oss;
  oss << masterId << "-" << setw(4) << setfill('0') << fwId;
  return oss.str();
}


const Params& Master::getConf()
{
  return conf;
}<|MERGE_RESOLUTION|>--- conflicted
+++ resolved
@@ -78,7 +78,7 @@
       pause(1);
 
       send(master, pack<M2M_GET_STATE>());
-      receive();
+	      receive();
       CHECK(msgid() == M2M_GET_STATE_REPLY);
       state::MasterState *state = unpack<M2M_GET_STATE_REPLY, 0>(body());
 
@@ -594,44 +594,6 @@
                      << "framework id " << fid;
         }
       } else {
-<<<<<<< HEAD
-        LOG(ERROR) << "S2M_FT_STATUS_UPDATE error: couldn't lookup slave id "
-                   << sid;
-      }
-      break;
-    }
-
-    case S2M_STATUS_UPDATE: {
-      SlaveID sid;
-      FrameworkID fid;
-      TaskID tid;
-      TaskState state;
-      string data;
-      tie(sid, fid, tid, state, data) = unpack<S2M_STATUS_UPDATE>(body());
-      if (Slave *slave = lookupSlave(sid)) {
-        if (Framework *framework = lookupFramework(fid)) {
-          // Pass on the status update to the framework
-          send(framework->pid, pack<M2F_STATUS_UPDATE>(tid, state, data));
-          // Update the task state locally
-          Task *task = slave->lookupTask(fid, tid);
-          if (task != NULL) {
-            LOG(INFO) << "Status update: " << task << " is in state " << state;
-            task->state = state;
-            evLogger->logTaskStateUpdated(tid, fid, state);
-            // Remove the task if it finished or failed
-            if (state == TASK_FINISHED || state == TASK_FAILED ||
-                state == TASK_KILLED || state == TASK_LOST) {
-              LOG(INFO) << "Removing " << task << " because it's done";
-              removeTask(task, TRR_TASK_ENDED);
-            }
-          }
-        } else {
-          LOG(ERROR) << "S2M_STATUS_UPDATE error: couldn't lookup framework id "
-                     << fid;
-        }
-      } else {
-=======
->>>>>>> 57f74f5f
         LOG(ERROR) << "S2M_STATUS_UPDATE error: couldn't lookup slave id "
                    << sid;
       }
