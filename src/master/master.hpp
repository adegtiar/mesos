--- conflicted
+++ resolved
@@ -53,13 +53,8 @@
 using boost::unordered_map;
 using boost::unordered_set;
 
-<<<<<<< HEAD
-using namespace mesos;
-using namespace mesos::internal;
 using mesos::internal::eventhistory::EventLogger;
-=======
 using foreach::_;
->>>>>>> d84fbfe2
 
 
 // Maximum number of slot offers to have outstanding for each framework.
